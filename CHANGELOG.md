--- conflicted
+++ resolved
@@ -16,21 +16,22 @@
   * Enable with CLICON_XMLDB_MODSTATE config option
   * Check modules-state tags when loading a datastore at startup
     * Check which modules match, and which do not.
-  * Loading of "extra" XML.
+  * Loading of "extra" XML, such as from a file.
   * Detection of in-compatible XML and Yang models in the startup configuration.
   * A user can register upgrade callbacks per module/revision when in-compatible XML is encountered (`update_callback_register`).
+    * See the [example](example/example_backend.c) and [test](test/test_upgrade_interfaces.sh].
   * A "failsafe" mode allowing a user to repair the startup on errors or failed validation.
   * Major rewrite of `backend_main.c` and a new module `backend_startup.c`
+* Datastore files contain RFC7895 module-state information
+  * Added modules-state diff parameter to xmldb_get datastore function
+  * Set config option `CLICON_XMLDB_MODSTATE` to true
+    * Enable this if you wish to use the upgrade feature in the new startup functionality.
+  * Note that this adds bytes to your configs
 * New xml changelog experimental feature for automatic upgrade
   * Yang module clixon-xml-changelog@2019-03-21.yang based on draft-wang-netmod-module-revision-management-01
   * Two config options control:
     * CLICON_XML_CHANGELOG enables the yang changelog feature
     * CLICON_XML_CHANGELOG_FILE where the changelog resides
-* Datastore files contain RFC7895 module-state information
-  * Added modules-state diff parameter to xmldb_get datastore function
-  * Set config option `CLICON_XMLDB_MODSTATE` to true
-    * Enable this if you wish to use the upgrade feature in the new startup functionality.
-  * Note that this adds bytes to your configs
 
 ### API changes on existing features (you may need to change your code)
 * Renamed `xml_insert` to `xml_wrap_all`.
@@ -51,13 +52,10 @@
 ```
 
 ### Minor changes
-<<<<<<< HEAD
-* Added synatctic check for yang status: current, deprectated or obsolete.
-=======
+* Added syntactic check for yang status: current, deprecated or obsolete.
 * Added `xml_wrap` function that adds an XML node above a node as a wrapper
   * also renamed `xml_insert` to `xml_wrap_all`.
 * Added `clicon_argv_get()` function to get the user command-line options, ie the args in `-- <args>`. This is an alternative to using them passed to `plugin_start()`.
->>>>>>> 8a18b04a
 * Made Makefile concurrent so that it can be compiled with -jN
 * Added flags to example backend to control its behaviour:
   * Start with `-- -r` to run the reset plugin
