--- conflicted
+++ resolved
@@ -33,13 +33,8 @@
     * CLICON_XML_CHANGELOG enables the yang changelog feature
     * CLICON_XML_CHANGELOG_FILE where the changelog resides
 
-### API changes on existing features (you may need to change your code)
-<<<<<<< HEAD
-
-=======
-* xmldb_get() removed unnecessary config option:
+* xmldb_get() removed "config" parameter:
   * Change all calls to dbget from: `xmldb_get(h, db, xpath, 0|1, &xret, msd)` to `xmldb_get(h, db, xpath, &xret, msd)`
->>>>>>> 4021d65d
 * Structural change: removed datastore plugin and directory, and merged into regular clixon lib code.
   * The CLICON_XMLDB_PLUGIN config option is obsolete, you should remove it from your config file
   * All references to plugin "text.so" should be removed.
