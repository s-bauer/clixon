<<<<<<< HEAD
# Clixon Changelog

## 3.3.3 (Upcoming)

### Known issues
### Major changes:
* Clixon can now be compiled and run on Apple Darwin.

* Performance improvements
  * Added xml hash lookup instead of linear search for better performance of large lists. To disable, undefine XML_CHILD_HASH in clixon_custom.h
  * netconf client was limited to 8K byte messages. Now limit is 2^32 bytes

* XML and YANG-based configuration file.
  * New configuration files have .xml suffix, old have .conf. Old config files till work for backward compatibility.
  * The yang model is yang/clixon-config.yang.
  * A migration utility is clixon_cli -x to print new format, eg:
```
clixon_cli -f /usr/local/etc/routing.conf -1x
```
  
* Introducing backend daemon startup modes. The flags -IRCr and option CLICON_USE_STARTUP_CONFIG are replaced with command-line option -s <mode> and option CLICON_STARTUP_MODE. You need to replace the starting of clixon_backend as follows:
  * -I replace with -s "init" (or use of CLICON_STARTUP_MODE option)
  * -CIr replace with -s "running" 
  * (no-option) replace with -s "none"
  * CLICON_USE_STARTUP_CONFIG=1 replace with -s "startup"
Backward compatibility is enabled by defining BACKEND_STARTUP_BACKWARD_COMPAT in include/clixon_custom.h

### Minor changes:
* Disabled key-value datastore. Enable with --with-keyvalue
* Removed mandatory requirements for BACKEND, NETCONF, RESTCONF and CLI dirs.
* When user callbacks such as statedata() call returns -1, clixon_backend no
  longer silently exits. Instead a log is printed and an RPC error is returned.
* Added Floating point and negative number support to JSON
* Restconf: http cookie sent as attribute in rpc restconf_post operations to backend.
* Added option CLICON_CLISPEC_FILE as complement to CLICON_CLISPEC_DIR to
  specify single CLI specification file, not only directory containing files.
	
* Replaced the following cli_ functions with their original cligen_functions:
	cli_exiting, cli_set_exiting, cli_comment,
	cli_set_comment, cli_tree_add, cli_tree_active,
	cli_tree_active_set, cli_tree.

* Added a format parameter to clicon_rpc_generate_error() and changed error
  printouts for backend errors, such as commit and validate. Example of the
  new format:

```
> commit
Sep 27 18:11:58: Commit failed. Edit and try again or discard changes:
protocol invalid-value Missing mandatory variable: type
```

* Added event_poll function.
=======
# Clixon CHANGELOG
	
* When user callbacks p_statedata() or rpc callback call returns -1,
  clixon_backend nolonger silently exits. Instead a log is printed and an
  RPC error is returned.
>>>>>>> 61551b07

* Support for non-line scrolling in CLI, eg wrap lines. Set with:
  CLICON_CLI_LINESCROLLING 0

## 3.3.2 (Aug 27 2017)

### Known issues
* Please use text datastore, key-value datastore no up-to-date
* leafref occuring within lists: cli expansion does not work

### Major changes:
* Added support for YANG anyxml. 

* Changed top-level netconf get-config and get to return `<data>` instead of `<data><config>` to comply to the RFC.
  * If you use direct netconf get or get-config calls, you may need to handle the return XML differently.
  * RESTCONF and CLI is not affected.
  * Example: 

```
  Query: 
    <rpc><get/></rpc>  
  New reply: 
    <rpc-reply>
       <data>
          <a/> # Example data model
       </data>
    </rpc-reply>

  Old reply: 
    <rpc-reply>
       <data>
          <config>  # Removed
             <a/>
          </config> # Removed
       </data>
    </rpc-reply>
```

* Added support for yang presence and no-presence containers. Previous default was "presence".
  * Empty containers will be removed unless you have used the "presence" yang declaration.
  * Example YANG without presence: 

```
     container 
        nopresence { 
          leaf j { 
             type string; 
          } 
     }
```

If you submit "nopresence" without a leaf, it will automatically be removed:

```
     <nopresence/> # removed
     <nopresence>  # not removed
        <j>hello</j>
     </nopresence>
```

* Added YANG RPC support for netconf, restconf and CLI. With example rpc documentation and testcase. This replaces the previous "downcall" mechanism.
  * This means you can make netconf/restconf rpc calls
  * However you need to register an RPC backend callback using the backend_rpc_cb_register() function. See documentation and example for more details.
  * Example, the following YANG RPC definition enables you to run a netconf rpc.
```
    YANG:
      rpc myrpc {
         input {
	   leaf name {
	      type string;
           }
         }
      }
    NETCONF:
      <rpc><myrpc><name>hello</name><rpc>
    RESTCONF:
      curl -sS -X POST -d {"input":{"name":"hello"}} http://localhost/restconf/operations/myroute'
```

* Enhanced leafref functionality: 
  * Validation for leafref forward and backward references; 
  * CLI completion for generated cli leafrefs for both absolute and relative paths.
  * Example, relative path:

```
         leaf ifname {
             type leafref {
                 path "../../interface/name";
             }
         }
```
	
* Added state data: Netconf `<get>` operation, new backend plugin callback: "plugin_statedata()" for retreiving state data.
  * You can use netconf: `<rpc><get/></rpc>` and it will return both config and state data.
  * Restconf GET will return state data also, if defined.
  * You need to define state data in a backend callback. See the example and documentation for more details.

### Minor Changes
* Added xpath support for predicate: current(), eg /interface[name=current()/../name]
* Added prefix parsing of xpath, allowing eg /p:x/p:y, but prefix ignored.
* Corrected Yang union CLI generation and type validation. Recursive unions did not work.
* Corrected Yang pattern type escaping problem, ie '\.' did not work properly. This requires update of cligen as well.
* Compliance with RFC: Rename yang xpath to schema_nodeid and syntaxnode to datanode.
* Main yang module (CLICON_YANG_MODULE_MAIN or -y) can be an absolute file name.
* Removed 'margin' parameter of yang_print().
* Extended example with ietf-routing (not only ietf-ip) for rpc operations.
* Added yang dir with ietf-netconf and clixon-config yang specs for internal usage.
* Fixed bug where cli set of leaf-list were doubled, eg cli set foo -> foofoo
* Restricted yang (sub)module file match to match RFC6020 exactly
* Generic map_str2int generic mapping tables
* Removed vector return values from xmldb_get()
* Generalized yang type resolution to all included (sub)modules not just the topmost
	
## 3.3.1 (June 7 2017)

* Fixed yang leafref cli completion for absolute paths.

* Removed non-standard api_path extension from the internal netconf protocol so that the internal netconf is now fully standard.

* Strings in xmldb_put not properly encoded, eg eth/0 became eth.00000
	
## 3.3.0 (May 2017)
	
* Datastore text module is now default.

* Refined netconf "none" semantics in tests and text datastore

* Moved apps/dbctrl to datastore/

* Added connect/disconnect/getopt/setopt and handle to xmldb API

* Added datastore 'text'

* Configure (autoconf) changes
  Removed libcurl dependency
  Disable restconf (and fastcgi) with configure --disable-restconf
  Disable keyvalue datastore (and qdbm) with configure --disable-keyvalue

* Created xmldb plugin api
  Moved qdbm, chunk and  xmldb to datastore keyvalue directories
  Removed all other clixon dependency on chunk code
	
* cli_copy_config added as generic cli command
* cli_show_config added as generic cli command
  Replace all show_confv*() and show_conf*() with cli_show_config()
  Example: replace:
     show_confv_as_json("candidate","/sender");
  with:
     cli_show_config("candidate","json","/sender");
* Alternative yang spec option -y added to all applications
* Many clicon special string functions have been removed
* The netconf support has been extended with lock/unlock
* clicon_rpc_call() has been removed and should be replaced by extending the
  internal netconf protocol. 
  See downcall() function in example/routing_cli.c and 
  routing_downcall() in example/routing_backend.c
* Replace clicon_rpc_xmlput with clicon_rpc_edit_config
* Removed xmldb daemon. All xmldb acceses is made backend daemon. 
  No direct accesses by clients to xmldb API.
  Instead use the rpc calls in clixon_proto_client.[ch]
  In clients (eg cli/netconf) replace xmldb_get() in client code with 
  clicon_rpc_get_config().
  pIf you use the vector arguments of xmldb_get(), replace as follows:
    xmldb_get(h, db, api_path, &xt, &xvec, &xlen);
  with
    clicon_rpc_get_config(h, dbstr, api_path, &xt);
    xpath_vec(xt, api_path, &xvec, &xlen)

* clicon_rpc_change() is replaced with clicon_rpc_edit_config().
  Note modify argument 5:
     clicon_rpc_change(h, db, op, apipath, "value") 
  to:
     clicon_rpc_edit_config(h, db, op, apipath, `"<config>value</config>"`) 

* xmdlb_put_xkey() and xmldb_put_tree() have been folded into xmldb_put()
  Replace xmldb_put_xkey with xmldb_put as follows:
     xmldb_put_xkey(h, "candidate", cbuf_get(cb), str, OP_REPLACE);
  with
     clicon_xml_parse(&xml, `"<config>%s</config>"`, str);
     xmldb_put(h, "candidate", OP_REPLACE, cbuf_get(cb), xml);
     xml_free(xml);

* Change internal protocol from clicon_proto.h to netconf.
  This means that the internal protocol defined in clixon_proto.[ch] is removed

* Netconf startup configuration support. Set CLICON_USE_STARTUP_CONFIG to 1 to
  enable. Eg, if backend_main is started with -CIr startup will be copied to
  running.

* Added ".." as valid step in xpath

* Use restconf format for internal xmldb keys. Eg /a/b=3,4

* List keys with special characters RFC 3986 encoded.	

* Replaced cli expand functions with single to multiple args
  This change is _not_ backward compatible
  This effects all calls to expand_dbvar() or user-defined
  expand callbacks

* Replaced cli callback functions with single arg to multiple args
  This change is _not_ backward compatible.
  You are affected if you 
  (1) use system callbacks (i.e. in clixon_cli_api.h)
  (2) write your own cli callbacks

  If you use cli callbacks, you need to rewrite cli callbacks from eg:
     `load("Comment") <filename:string>,load_config_file("filename replace");`
  to:
     `load("Comment") <filename:string>,load_config_file("filename", "replace");`

  If you write your own, you need to change the callback signature from;
```
    int cli_callback(clicon_handle h, cvec *vars, cg_var *arg)
```
  to:
```
    int cli_callback(clicon_handle h, cvec *vars, cvec *argv)
```
  and rewrite the code to handle argv instead of arg.
  These are the system functions affected:
  cli_set, cli_merge, cli_del, cli_debug_backend, cli_set_mode, 
  cli_start_shell, cli_quit, cli_commit, cli_validate, compare_dbs, 
  load_config_file, save_config_file, delete_all, discard_changes, cli_notify,
  show_yang, show_conf_xpath

* Added --with-cligen and --with-qdbm configure options
* Added union type check for non-cli (eg xml) input 
* Empty yang type. Relaxed yang types for unions, eg two strings with different length.
	
## (Dec 2016)
* Dual license: both GPLv3 and APLv2
	
## (Feb 2016)
* Forked new clixon repository from clicon
<|MERGE_RESOLUTION|>--- conflicted
+++ resolved
@@ -1,4 +1,3 @@
-<<<<<<< HEAD
 # Clixon Changelog
 
 ## 3.3.3 (Upcoming)
@@ -6,7 +5,6 @@
 ### Known issues
 ### Major changes:
 * Clixon can now be compiled and run on Apple Darwin.
-
 * Performance improvements
   * Added xml hash lookup instead of linear search for better performance of large lists. To disable, undefine XML_CHILD_HASH in clixon_custom.h
   * netconf client was limited to 8K byte messages. Now limit is 2^32 bytes
@@ -27,6 +25,8 @@
 Backward compatibility is enabled by defining BACKEND_STARTUP_BACKWARD_COMPAT in include/clixon_custom.h
 
 ### Minor changes:
+* When user callbacks p_statedata() or rpc callback call returns -1, clixon_backend nolonger silently exits. Instead a log is printed and an RPC error is returned.
+
 * Disabled key-value datastore. Enable with --with-keyvalue
 * Removed mandatory requirements for BACKEND, NETCONF, RESTCONF and CLI dirs.
 * When user callbacks such as statedata() call returns -1, clixon_backend no
@@ -52,13 +52,6 @@
 ```
 
 * Added event_poll function.
-=======
-# Clixon CHANGELOG
-	
-* When user callbacks p_statedata() or rpc callback call returns -1,
-  clixon_backend nolonger silently exits. Instead a log is printed and an
-  RPC error is returned.
->>>>>>> 61551b07
 
 * Support for non-line scrolling in CLI, eg wrap lines. Set with:
   CLICON_CLI_LINESCROLLING 0
