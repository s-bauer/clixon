# Clixon Changelog

<<<<<<< HEAD
* Fixed bug that deletes running on startup if backup started with -m running.
  When clixon starts again, running is lost.
  The error was that the running (or startup) configuration may fail when
  clixon backend starts.
  The fix now makes a copy of running and copies it back on failure
	
=======
## 3.4.0 (Upcoming)
### Known issues
* Please use text datastore, key-value datastore no up-to-date

### Major changes:
* Optimized search performance for large lists by sorting and binary search.
  * New CLICON_XML_SORT configuration option. Default is true. Disable by setting to false.
  * Added yang ordered-by user. The default (ordered-by system) will now sort lists and leaf-lists alphabetically to increase search performance. Note that this may change outputs.
  * If you need legacy order, either set CLICON_XML_SORT to false, or set that list to "ordered-by user".
  * This replaces XML hash experimental code, ie xml_child_hash variables and all xml_hash_ functions have been removed.
  * Implementation detail: Cached keys are stored in in yang Y_LIST nodes as cligen vector, see ys_populate_list()  

* Datastore cache introduced: cache XML tree in memory for faster get access.
  * Reads are cached. Writes are written to disk.
  * New CLICON_XMLDB_CACHE configuration option. Default is true. To disable set to false.
  * With cache, you cannot have multiple backends (with single datastore). You need to have a single backend.
  * Thanks netgate for proposing this.

* Changed C functional API for XML creation and parsing for better coherency and closer YANG/XML integration. This may require your action.
  * New yang spec parameter has been added to most functions (default NULL) and functions have been removed and renamed. You may need to change the XML calls as follows.
  * xml_new(name, parent) --> xml_new(name, xn_parent, yspec)
  * xml_new_spec(name, parent, spec) --> xml_new(name, parent, spec)
  * clicon_xml_parse(&xt, format, ...) --> xml_parse_va(&xt, yspec, format, ...)
  * clicon_xml_parse_file(fd, &xt, endtag) --> xml_parse_file(fd, endtag, yspec, &xt)
  * clicon_xml_parse_string(&str, &xt) --> xml_parse_string(str, yspec, &xt)
  * clicon_xml_parse_str(str, &xt) --> xml_parse_string(str, yspec, &xt)
  * xml_parse(str, xt) --> xml_parse_string(str, yspec, &xt)
  * Backward compatibility is enabled by (will be removed in 3.5.0:
  ```
      configure --with-xml-compat
  ```
  
### Minor changes:
* Better semantic versioning, eg MAJOR/MINOR/PATCH, where increment in PATCH does not change API.
* Added CLICON_XMLDB_PRETTY option. If set to false, XML database files will be more compact.
* Added CLICON_XMLDB_FORMAT option. Default is "xml". If set to "json", XML database files uses JSON format.
* Clixon_backend now returns -1/255 on error instead of 0. Useful for systemd restarts, for example.
* Experimental: netconf yang rpc. That is, using ietf-netconf@2011-06-01.yang
  formal specification instead of hardcoded C-code.

### Corrected Bugs

* Fixed bug that deletes running on startup if backup started with -m running.
  When clixon starts again, running is lost.
  The error was that the running (or startup) configuration may fail when
  clixon backend starts. 
  The fix now makes a copy of running and copies it back on failure.
* datastore/keyvalue/Makefile was left behind on make distclean. Fixed by conditional configure. Thanks renato@netgate.com.
* Escape " in JSON names and strings and values
  
>>>>>>> 19301ae2
## 3.3.3 (25 November 2017)

Thanks to Matthew Smith, Joe Loeliger at Netgate; Fredrik Pettai at
SUNET for support, requests, debugging, bugfixes and proposed solutions.

### Major changes:
* Performance improvements
  * Added xml hash lookup instead of linear search for better performance of large lists. To disable, undefine XML_CHILD_HASH in clixon_custom.h
  * Netconf client was limited to 8K byte messages. New limit is 2^32 bytes.

* XML and YANG-based configuration file.
  * New configuration files have .xml suffix, old have .conf.
  * The yang model is yang/clixon-config.yang.
  * You can run backward compatible mode using `configure --with-config-compat`
  * In backward compatible mode both .xml and .conf works
  * For migration from old to new, a utility is clixon_cli -x to print new format. Run the command and save in configuration file with .xml suffix instead.
  ```
    > clixon_cli -f /usr/local/etc/routing.conf -1x
    <config>
        <CLICON_CONFIGFILE>/usr/local/etc/routing.xml</CLICON_CONFIGFILE>
        <CLICON_YANG_DIR>/usr/local/share/routing/yang</CLICON_YANG_DIR>
        <CLICON_BACKEND_DIR>/usr/local/lib/routing/backend</CLICON_BACKEND_DIR>
	...
   </config>
  ```
  
* Simplified backend daemon startup modes.
  * The flags -IRCr are replaced with command-line option -s <mode>
  * You use the -s to select the mode. Example: `clixon_backend -s running`
  * You may also add a default method in the configuration file: `<CLICON_STARTUP_MODE>init</CLICON_STARTUP_MODE>`
  * The configuration option CLICON_USE_STARTUP_CONFIG is obsolete
  * Command-ine option `-I` is replaced with `-s init` 
  * `-CIr` is replaced with `-s running`
  * Use `-s none` if you request no action on startu
  * Backward compatibility is enabled by:
  ```
      configure --with-startup-compat
  ```
  * You can run in backward compatible mode where both -IRCr and -s options works. But if -s is given, -IRCr options willbe ignored.

* Extra XML has been added along with the new startup modes. Requested by Netgate.
  * You can add extra XML with the -c option to the backend daemon on startup:
  ```
      clixon_backend ... -c extra.xml
   ```
  * You can also add extra XML by programming the plugin_reset() in the backend
plugin. The example application shows how.

* Clixon can now be compiled and run on Apple Darwin. Thanks SUNET.

### Minor changes:
* Fixed DESTDIR make install/uninstall and break immediately on errors
* Disabled key-value datastore. Enable with --with-keyvalue
* Removed mandatory requirements for BACKEND, NETCONF, RESTCONF and CLI dirs in the configuration file. If these are not given, no plugins will be loaded of that type.

* Restconf: http cookie sent as attribute in rpc restconf_post operations to backend as "id" XML attribute.
* Added option CLICON_CLISPEC_FILE as complement to CLICON_CLISPEC_DIR to
  specify single CLI specification file, not only directory containing files.
	
* Replaced the following cli_ functions with their original cligen_functions:
	cli_exiting, cli_set_exiting, cli_comment,
	cli_set_comment, cli_tree_add, cli_tree_active,
	cli_tree_active_set, cli_tree.

* Added a format parameter to clicon_rpc_generate_error() and changed error
  printouts for backend errors, such as commit and validate. (Thanks netgate).
  Example of the new format:

```
  > commit
  Sep 27 18:11:58: Commit failed. Edit and try again or discard changes:
  protocol invalid-value Missing mandatory variable: type
```

* Added event_poll() function to check if data is available on specific file descriptor.

* Support for non-line scrolling in CLI, eg wrap lines. Thanks to Jon Loeliger for proposed solution. Set in configuration file with:
  <CLICON_CLI_LINESCROLLING>0</CLICON_CLI_LINESCROLLING>

### Corrected Bugs
* Added floating point and negative number support to JSON
* When user callbacks such as statedata() call returns -1, clixon_backend no
  longer silently exits. Instead a log is printed and an RPC error is returned.
  Cred to Matt, netgate for pointing this out.

## 3.3.2 (Aug 27 2017)

### Known issues
* Please use text datastore, key-value datastore no up-to-date
* leafref occuring within lists: cli expansion does not work

### Major changes:
* Added support for YANG anyxml. 

* Changed top-level netconf get-config and get to return `<data>` instead of `<data><config>` to comply to the RFC.
  * If you use direct netconf get or get-config calls, you may need to handle the return XML differently.
  * RESTCONF and CLI is not affected.
  * Example: 

```
  Query: 
    <rpc><get/></rpc>  
  New reply: 
    <rpc-reply>
       <data>
          <a/> # Example data model
       </data>
    </rpc-reply>

  Old reply: 
    <rpc-reply>
       <data>
          <config>  # Removed
             <a/>
          </config> # Removed
       </data>
    </rpc-reply>
```

* Added support for yang presence and no-presence containers. Previous default was "presence".
  * Empty containers will be removed unless you have used the "presence" yang declaration.
  * Example YANG without presence: 

```
     container 
        nopresence { 
          leaf j { 
             type string; 
          } 
     }
```

If you submit "nopresence" without a leaf, it will automatically be removed:

```
     <nopresence/> # removed
     <nopresence>  # not removed
        <j>hello</j>
     </nopresence>
```

* Added YANG RPC support for netconf, restconf and CLI. With example rpc documentation and testcase. This replaces the previous "downcall" mechanism.
  * This means you can make netconf/restconf rpc calls
  * However you need to register an RPC backend callback using the backend_rpc_cb_register() function. See documentation and example for more details.
  * Example, the following YANG RPC definition enables you to run a netconf rpc.
```
    YANG:
      rpc myrpc {
         input {
	   leaf name {
	      type string;
           }
         }
      }
    NETCONF:
      <rpc><myrpc><name>hello</name><rpc>
    RESTCONF:
      curl -sS -X POST -d {"input":{"name":"hello"}} http://localhost/restconf/operations/myroute'
```

* Enhanced leafref functionality: 
  * Validation for leafref forward and backward references; 
  * CLI completion for generated cli leafrefs for both absolute and relative paths.
  * Example, relative path:

```
         leaf ifname {
             type leafref {
                 path "../../interface/name";
             }
         }
```
	
* Added state data: Netconf `<get>` operation, new backend plugin callback: "plugin_statedata()" for retreiving state data.
  * You can use netconf: `<rpc><get/></rpc>` and it will return both config and state data.
  * Restconf GET will return state data also, if defined.
  * You need to define state data in a backend callback. See the example and documentation for more details.

### Minor Changes
* Added xpath support for predicate: current(), eg /interface[name=current()/../name]
* Added prefix parsing of xpath, allowing eg /p:x/p:y, but prefix ignored.
* Corrected Yang union CLI generation and type validation. Recursive unions did not work.
* Corrected Yang pattern type escaping problem, ie '\.' did not work properly. This requires update of cligen as well.
* Compliance with RFC: Rename yang xpath to schema_nodeid and syntaxnode to datanode.
* Main yang module (CLICON_YANG_MODULE_MAIN or -y) can be an absolute file name.
* Removed 'margin' parameter of yang_print().
* Extended example with ietf-routing (not only ietf-ip) for rpc operations.
* Added yang dir with ietf-netconf and clixon-config yang specs for internal usage.
* Fixed bug where cli set of leaf-list were doubled, eg cli set foo -> foofoo
* Restricted yang (sub)module file match to match RFC6020 exactly
* Generic map_str2int generic mapping tables
* Removed vector return values from xmldb_get()
* Generalized yang type resolution to all included (sub)modules not just the topmost
	
## 3.3.1 (June 7 2017)

* Fixed yang leafref cli completion for absolute paths.

* Removed non-standard api_path extension from the internal netconf protocol so that the internal netconf is now fully standard.

* Strings in xmldb_put not properly encoded, eg eth/0 became eth.00000
	
## 3.3.0 (May 2017)
	
* Datastore text module is now default.

* Refined netconf "none" semantics in tests and text datastore

* Moved apps/dbctrl to datastore/

* Added connect/disconnect/getopt/setopt and handle to xmldb API

* Added datastore 'text'

* Configure (autoconf) changes
  Removed libcurl dependency
  Disable restconf (and fastcgi) with configure --disable-restconf
  Disable keyvalue datastore (and qdbm) with configure --disable-keyvalue

* Created xmldb plugin api
  Moved qdbm, chunk and  xmldb to datastore keyvalue directories
  Removed all other clixon dependency on chunk code
	
* cli_copy_config added as generic cli command
* cli_show_config added as generic cli command
  Replace all show_confv*() and show_conf*() with cli_show_config()
  Example: replace:
     show_confv_as_json("candidate","/sender");
  with:
     cli_show_config("candidate","json","/sender");
* Alternative yang spec option -y added to all applications
* Many clicon special string functions have been removed
* The netconf support has been extended with lock/unlock
* clicon_rpc_call() has been removed and should be replaced by extending the
  internal netconf protocol. 
  See downcall() function in example/routing_cli.c and 
  routing_downcall() in example/routing_backend.c
* Replace clicon_rpc_xmlput with clicon_rpc_edit_config
* Removed xmldb daemon. All xmldb acceses is made backend daemon. 
  No direct accesses by clients to xmldb API.
  Instead use the rpc calls in clixon_proto_client.[ch]
  In clients (eg cli/netconf) replace xmldb_get() in client code with 
  clicon_rpc_get_config().
  pIf you use the vector arguments of xmldb_get(), replace as follows:
    xmldb_get(h, db, api_path, &xt, &xvec, &xlen);
  with
    clicon_rpc_get_config(h, dbstr, api_path, &xt);
    xpath_vec(xt, api_path, &xvec, &xlen)

* clicon_rpc_change() is replaced with clicon_rpc_edit_config().
  Note modify argument 5:
     clicon_rpc_change(h, db, op, apipath, "value") 
  to:
     clicon_rpc_edit_config(h, db, op, apipath, `"<config>value</config>"`) 

* xmdlb_put_xkey() and xmldb_put_tree() have been folded into xmldb_put()
  Replace xmldb_put_xkey with xmldb_put as follows:
     xmldb_put_xkey(h, "candidate", cbuf_get(cb), str, OP_REPLACE);
  with
     clicon_xml_parse(&xml, `"<config>%s</config>"`, str);
     xmldb_put(h, "candidate", OP_REPLACE, cbuf_get(cb), xml);
     xml_free(xml);

* Change internal protocol from clicon_proto.h to netconf.
  This means that the internal protocol defined in clixon_proto.[ch] is removed

* Netconf startup configuration support. Set CLICON_USE_STARTUP_CONFIG to 1 to
  enable. Eg, if backend_main is started with -CIr startup will be copied to
  running.

* Added ".." as valid step in xpath

* Use restconf format for internal xmldb keys. Eg /a/b=3,4

* List keys with special characters RFC 3986 encoded.	

* Replaced cli expand functions with single to multiple args
  This change is _not_ backward compatible
  This effects all calls to expand_dbvar() or user-defined
  expand callbacks

* Replaced cli callback functions with single arg to multiple args
  This change is _not_ backward compatible.
  You are affected if you 
  (1) use system callbacks (i.e. in clixon_cli_api.h)
  (2) write your own cli callbacks

  If you use cli callbacks, you need to rewrite cli callbacks from eg:
     `load("Comment") <filename:string>,load_config_file("filename replace");`
  to:
     `load("Comment") <filename:string>,load_config_file("filename", "replace");`

  If you write your own, you need to change the callback signature from;
```
    int cli_callback(clicon_handle h, cvec *vars, cg_var *arg)
```
  to:
```
    int cli_callback(clicon_handle h, cvec *vars, cvec *argv)
```
  and rewrite the code to handle argv instead of arg.
  These are the system functions affected:
  cli_set, cli_merge, cli_del, cli_debug_backend, cli_set_mode, 
  cli_start_shell, cli_quit, cli_commit, cli_validate, compare_dbs, 
  load_config_file, save_config_file, delete_all, discard_changes, cli_notify,
  show_yang, show_conf_xpath

* Added --with-cligen and --with-qdbm configure options
* Added union type check for non-cli (eg xml) input 
* Empty yang type. Relaxed yang types for unions, eg two strings with different length.
	
## (Dec 2016)
* Dual license: both GPLv3 and APLv2
	
## (Feb 2016)
* Forked new clixon repository from clicon
<|MERGE_RESOLUTION|>--- conflicted
+++ resolved
@@ -1,13 +1,5 @@
 # Clixon Changelog
 
-<<<<<<< HEAD
-* Fixed bug that deletes running on startup if backup started with -m running.
-  When clixon starts again, running is lost.
-  The error was that the running (or startup) configuration may fail when
-  clixon backend starts.
-  The fix now makes a copy of running and copies it back on failure
-	
-=======
 ## 3.4.0 (Upcoming)
 ### Known issues
 * Please use text datastore, key-value datastore no up-to-date
@@ -58,7 +50,7 @@
 * datastore/keyvalue/Makefile was left behind on make distclean. Fixed by conditional configure. Thanks renato@netgate.com.
 * Escape " in JSON names and strings and values
   
->>>>>>> 19301ae2
+
 ## 3.3.3 (25 November 2017)
 
 Thanks to Matthew Smith, Joe Loeliger at Netgate; Fredrik Pettai at
