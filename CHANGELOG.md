--- conflicted
+++ resolved
@@ -1,17 +1,13 @@
 # Clixon CHANGELOG
 
-<<<<<<< HEAD
 ## 3.3.3 Upcoming
-* netconf client was limited to 8K byte messages. Now limit is 2^32, 
+* netconf client was limited to 8K byte messages. Now limit is 2^32.
 * Added event_poll function.
 * Added experimental xml hash for better performance of large lists. 
   To enable, set XML_CHILD_HASH in clixon_custom.h
-	
-=======
 * Support for non-line scrolling in CLI, eg wrap lines. Set with:
   CLICON_CLI_LINESCROLLING 0
 
->>>>>>> 936268b8
 ## 3.3.2 Aug 27 2017
 
 ### Known issues
