--- conflicted
+++ resolved
@@ -1,8 +1,7 @@
 # Clixon Changelog
 
-<<<<<<< HEAD
 ## 3.10.0 (Upcoming)
-=======
+
 ### Major New features
 * New backend startup and upgrade support, see [doc/startup.md] for details
   * Enable with CLICON_XMLDB_MODSTATE config option
@@ -26,16 +25,6 @@
 
 ### Minor changes
 * Added specific clixon_suberrno code: XMLPARSE_ERRNO to identify XML parse errors.
-
-
-## 3.9.0 (Preliminary Target: February 2019)
->>>>>>> 560110b4
-
-### Major New features
-
-### API changes on existing features (you may need to change your code)
-
-### Minor changes
 
 ### Corrected Bugs
 
