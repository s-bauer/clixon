--- conflicted
+++ resolved
@@ -100,18 +100,15 @@
 ```
 
 ### Minor changes
-<<<<<<< HEAD
+
 * Optimized validation of large lists
   * New xmldb_get1() returning actual cache - not a copy. This has lead to some householding instead of just deleting the copy
   * xml_diff rewritten to work linearly instead of O(2)
   * New xml_insert function using tree search. The new code uses this in insertion xmldb_put and defaults. (Note previous xml_insert renamed to xml_wrap_all)
-=======
 * Experimental customized error output strings, see [lib/clixon/clixon_err_string.h]
 * Empty leaf values, eg <a></a> are now checked at validation.
   * Empty values were skipped in validation.
   * They are now checked and invalid for ints, dec64, etc, but are treated as empty string "" for string types.
-* Optimized validation by making xml_diff work on raw cache tree (not copies)
->>>>>>> cef0dc5a
 * Added syntactic check for yang status: current, deprecated or obsolete.
 * Added `xml_wrap` function that adds an XML node above a node as a wrapper
   * also renamed `xml_insert` to `xml_wrap_all`.
