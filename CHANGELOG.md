--- conflicted
+++ resolved
@@ -16,9 +16,8 @@
   * ietf-netconf yang module added with candidate, validate, startup and xpath features enabled.
 * YANG module library 
   * YANG modules according to RFC 7895 and implemented by ietf-yang-library.yang
-<<<<<<< HEAD
   * Enabled by configuration option CLICON_MODULE_LIBRARY_RFC7895 - enabled by default
-  * RFC 7895 defines a module-set-id. COnfigure option CLICON_MODULE_SET_ID is set and changed when modules change.
+  * RFC 7895 defines a module-set-id. Configure option CLICON_MODULE_SET_ID is set and changed when modules change.
 * Yang 1.1 notification support (RFC 7950: Sec 7.16)
 * New event streams implementation with replay
   * See clicon_stream.[ch] for details
@@ -29,18 +28,6 @@
 * Restconf stream notification support according to RFC8040
   * See (apps/restconf/README.md) for more details.
   * start-time and stop-time query parameters
-=======
-  * Enabled by configuration option CLICON_MODULE_LIBRARY_RFC7895 - which is enabled by default
-  * RFC 7895 defines a module-set-id. COnfigure option CLICON_MODULE_SET_ID is set and changed when modules change.
-  * Notification yang-library-change not supported
-* Yang 1.1 notification support (RFC 7950: Sec 7.16)
-* New event streams implementation
-  * See clicon_stream.[ch] for details
-  * Added stream discovery according to RFC 5277 for netconf and RFC 8040 for restconf
-    * Enabled by CLICON_STREAM_DISCOVERY_RFC5277 and CLICON_STREAM_DISCOVERY_RFC8040.
-* Restconf stream notification support according to RFC8040
-  * See (apps/restconf/README.md) for more details.
->>>>>>> 9521d1f4
   * Set access/subscribe base URL with: CLICON_STREAM_URL (default "https://localhost") and CLICON_STREAM_PATH (default "streams")
     * Example: new stream "foo" will get access URL: https://localhost/streams/foo
   * Alternative variant using pub/sub support enabled by ./configure --enable-publish
