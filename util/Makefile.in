#
# ***** BEGIN LICENSE BLOCK *****
# 
# Copyright (C) 2009-2018 Olof Hagsand and Benny Holmgren
#
# This file is part of CLIXON
#
# Licensed under the Apache License, Version 2.0 (the "License");
# you may not use this file except in compliance with the License.
# You may obtain a copy of the License at
#
#   http://www.apache.org/licenses/LICENSE-2.0
#
# Unless required by applicable law or agreed to in writing, software
# distributed under the License is distributed on an "AS IS" BASIS,
# WITHOUT WARRANTIES OR CONDITIONS OF ANY KIND, either express or implied.
# See the License for the specific language governing permissions and
# limitations under the License.
#
# Alternatively, the contents of this file may be used under the terms of
# the GNU General Public License Version 3 or later (the "GPL"),
# in which case the provisions of the GPL are applicable instead
# of those above. If you wish to allow use of your version of this file only
# under the terms of the GPL, and not to allow others to
# use your version of this file under the terms of Apache License version 2, 
# indicate your decision by deleting the provisions above and replace them with
# the notice and other provisions required by the GPL. If you do not delete
# the provisions above, a recipient may use your version of this file under
# the terms of any one of the Apache License version 2 or the GPL.
#
# ***** END LICENSE BLOCK *****
#
prefix 		= @prefix@
datarootdir	= @datarootdir@
srcdir  	= @srcdir@
top_srcdir  	= @top_srcdir@
exec_prefix 	= @exec_prefix@
bindir 		= @bindir@
libdir		= @libdir@
dbdir		= @prefix@/db
mandir		= @mandir@
libexecdir	= @libexecdir@
localstatedir	= @localstatedir@
sysconfdir	= @sysconfdir@
HOST_VENDOR     = @host_vendor@

SH_SUFFIX	= @SH_SUFFIX@

CLIXON_VERSION  = @CLIXON_VERSION@
CLIXON_MAJOR    = @CLIXON_VERSION_MAJOR@
CLIXON_MINOR    = @CLIXON_VERSION_MINOR@

VPATH       	= @srcdir@
CC		= @CC@
CFLAGS  	= @CFLAGS@
INSTALL		= @INSTALL@
INSTALL_LIB	= @INSTALL@
INSTALLFLAGS  	= @INSTALLFLAGS@
LDFLAGS 	= @LDFLAGS@
LIBS    	= @LIBS@ 

CPPFLAGS  	= @CPPFLAGS@

<<<<<<< HEAD
INCLUDES = -I. @INCLUDES@ -I$(top_srcdir)/lib -I$(top_srcdir)/include -I$(top_srcdir)
=======
INCLUDES = -I. @INCLUDES@ -I$(top_srcdir)/lib -I$(top_srcdir)/include
>>>>>>> 9245ef22

MYLIB        = ../lib/src/libclixon$(SH_SUFFIX).$(CLIXON_MAJOR).$(CLIXON_MINOR)

# Utilities, unit testings. Not installed.
APPSRC    = clixon_util_xml.c
APPSRC   += clixon_util_json.c
APPSRC   += clixon_util_yang.c
APPSRC   += clixon_util_xpath.c

APPS	  = $(APPSRC:.c=)

all:	 $(APPS)

clean:
	rm -f $(APPS) *.core

# APPS
clixon_util_xml: clixon_util_xml.c $(MYLIB)
	$(CC) $(INCLUDES) $(CPPFLAGS) $(CFLAGS) $^ $(LIBS) -o $@

clixon_util_json: clixon_util_json.c $(MYLIB)
	$(CC) $(INCLUDES) $(CPPFLAGS) $(CFLAGS) $^ $(LIBS) -o $@

clixon_util_yang: clixon_util_yang.c $(MYLIB)
	$(CC) $(INCLUDES) $(CPPFLAGS) $(CFLAGS) $^ $(LIBS) -o $@

clixon_util_xpath: clixon_util_xpath.c $(MYLIB)
	$(CC) $(INCLUDES) $(CPPFLAGS) @CFLAGS@ $^ $(LIBS) -o $@

distclean: clean
	rm -f Makefile *~ .depend

install: 

install-include:

install-lib:

uninstall: 

TAGS:
	find . -name '*.[ch]' -print | etags -

depend:
	$(CC) $(DEPENDFLAGS) @DEFS@ $(INCLUDES) $(CFLAGS) -MM $(APPSRC) > .depend

#include .depend
<|MERGE_RESOLUTION|>--- conflicted
+++ resolved
@@ -61,11 +61,7 @@
 
 CPPFLAGS  	= @CPPFLAGS@
 
-<<<<<<< HEAD
-INCLUDES = -I. @INCLUDES@ -I$(top_srcdir)/lib -I$(top_srcdir)/include -I$(top_srcdir)
-=======
 INCLUDES = -I. @INCLUDES@ -I$(top_srcdir)/lib -I$(top_srcdir)/include
->>>>>>> 9245ef22
 
 MYLIB        = ../lib/src/libclixon$(SH_SUFFIX).$(CLIXON_MAJOR).$(CLIXON_MINOR)
 
