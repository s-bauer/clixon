/*
  ***** BEGIN LICENSE BLOCK *****
 
  Copyright (C) 2009-2019 Olof Hagsand
  Copyright (C) 2020 Olof Hagsand and Rubicon Communications, LLC(Netgate)

  This file is part of CLIXON.

  Licensed under the Apache License, Version 2.0 (the "License");
  you may not use this file except in compliance with the License.
  You may obtain a copy of the License at

    http://www.apache.org/licenses/LICENSE-2.0

  Unless required by applicable law or agreed to in writing, software
  distributed under the License is distributed on an "AS IS" BASIS,
  WITHOUT WARRANTIES OR CONDITIONS OF ANY KIND, either express or implied.
  See the License for the specific language governing permissions and
  limitations under the License.

  Alternatively, the contents of this file may be used under the terms of
  the GNU General Public License Version 3 or later (the "GPL"),
  in which case the provisions of the GPL are applicable instead
  of those above. If you wish to allow use of your version of this file only
  under the terms of the GPL, and not to allow others to
  use your version of this file under the terms of Apache License version 2, indicate
  your decision by deleting the provisions above and replace them with the 
  notice and other provisions required by the GPL. If you do not delete
  the provisions above, a recipient may use your version of this file under
  the terms of any one of the Apache License version 2 or the GPL.

  ***** END LICENSE BLOCK *****

  Custom file as boilerplate appended by clixon_config.h 
  These are compile-time options. RUntime options are in clixon-config.yang.
  In general they are kludges and "should be removed" when cod eis improved
  and not proper system config options.
  Note that clixon_config.h is only included by clixon system files, not automatically by examples
  or apps
  */

#ifndef HAVE_STRNDUP 
#define strndup(s, n) clicon_strndup(s, n)
#endif

/* Set if you want to assert that all rpc messages have set username
 */
#undef RPC_USERNAME_ASSERT

/* If rpc call does not have a namespace (eg using xmlns) then use the default 
 * NETCONF namespace (see rfc6241 3.1)
 * Undefine it if you want to ensure strict namespace assignment on all netconf and
 * XML statements.
 * The base namespace is defined as NETCONF_BASE_NAMESPACE
 */
#define USE_NETCONF_NS_AS_DEFAULT

/*! Tag for wrong handling of identityref prefixes (XML encoding)
 * See https://github.com/clicon/clixon/issues/90
 * Instead of using generic xmlns prefix bindings, the module's own prefix
 * is used.
 * In the CLI generation case, this is actually quite complicated: the cli 
 * needs to generate a netconf statement with correct xmlns binding.
 * The easy way to do this is to always generate all prefix/namespace bindings 
 * on the top-level for the modules involved in the netconf operation.
 */
#define IDENTITYREF_KLUDGE

/*! Optimize special list key searches in XPATH finds
 * Identify xpaths that search for exactly a list key, eg: "y[k=3]" and then call
 * binary search. This only works if "y" has proper yang binding and is sorted by system
 */
#define XPATH_LIST_OPTIMIZE

/*! Add explicit search indexes, so that binary search can be made for non-key list indexes
 * This also applies if there are multiple keys and you want to search on only the second for 
 * example.
 * There may be some cases where the index vector is not updated, need to verify before 
 * enabling this completely.
 */
#define XML_EXPLICIT_INDEX

/*! Treat <config> and <data> specially in a xmldb datastore.
 * config/data is treated as a "neutral" tag that does not have a yang spec.
 * In particular when binding xml to yang, if <config> is encountered as top-of-tree, do not
 * try to bind a yang-spec to this symbol.
 * The root of this is GET and PUT commands where the <config> and <data> tag belongs to the
 * RPC rather than the data.
 * This is a hack, there must be a way to make this more generic
 */
#define XMLDB_CONFIG_HACK

/*! Let state data be ordered-by system
 * RFC 7950 is cryptic about this
 * It says in 7.7.7:
 *    This statement (red:The "ordered-by" Statement) is ignored if the list represents
 *    state data,...
 * but it is not clear it is ignored because it should always be ordered-by system?
 * Cant measure any diff on performance with this on using large state lists (500K)
 * clixon-4.4
 */
#define STATE_ORDERED_BY_SYSTEM

/*! Restart specific backend plugins
 * Experimental code for now, needs some testing
 */
#undef RESTART_PLUGIN_RPC

/*! Differentiate creating XML object body/element vs elenmet to reduce space
 */
#define XML_NEW_DIFFERENTIATE

<<<<<<< HEAD
/*! Clixon 4.5 optimizing experiments for yang bind
 * Primarily for large lists
 */
#define OPTIMIZE_45_BIND

/*! Clixon 4.5 optimizing experiments for sorting yang-bound XML trees
 * Primarily for large lists
 */
#undef OPTIMIZE_45_SORT
=======
/*! Use cligen 4.4 instead of master / cligen 4.5.pre
 * Temporary fix
 */
#undef USE_CLIGEN44
>>>>>>> b8a40880
<|MERGE_RESOLUTION|>--- conflicted
+++ resolved
@@ -110,7 +110,6 @@
  */
 #define XML_NEW_DIFFERENTIATE
 
-<<<<<<< HEAD
 /*! Clixon 4.5 optimizing experiments for yang bind
  * Primarily for large lists
  */
@@ -120,9 +119,8 @@
  * Primarily for large lists
  */
 #undef OPTIMIZE_45_SORT
-=======
+
 /*! Use cligen 4.4 instead of master / cligen 4.5.pre
  * Temporary fix
  */
 #undef USE_CLIGEN44
->>>>>>> b8a40880
