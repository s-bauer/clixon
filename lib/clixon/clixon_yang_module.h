--- conflicted
+++ resolved
@@ -53,11 +53,8 @@
 int modules_state_cache_set(clicon_handle h, cxobj *msx);
 int yang_modules_init(clicon_handle h);
 char *yang_modules_revision(clicon_handle h);
-<<<<<<< HEAD
+
 int yang_modules_state_get(clicon_handle h, yang_spec *yspec, char *xpath,
-			   cxobj **xret);
-=======
-int yang_modules_state_get(clicon_handle h, yang_spec *yspec, int brief, cxobj **xret);
->>>>>>> 560110b4
+			   int brief, cxobj **xret);
 
 #endif  /* _CLIXON_YANG_MODULE_H_ */