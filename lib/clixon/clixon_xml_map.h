--- conflicted
+++ resolved
@@ -51,11 +51,8 @@
 int xml_yang_validate_all_top(cxobj *xt, cbuf *cbret);
 int xml2cvec(cxobj *xt, yang_stmt *ys, cvec **cvv0);
 int cvec2xml_1(cvec *cvv, char *toptag, cxobj *xp, cxobj **xt0);
-<<<<<<< HEAD
+
 int xml_diff(yang_stmt *yspec, cxobj *x0, cxobj *x1, 	 
-=======
-int xml_diff(yang_spec *yspec, cxobj *x0, cxobj *x1, 	 
->>>>>>> 4021d65d
 	     cxobj ***first, size_t *firstlen, 
 	     cxobj ***second, size_t *secondlen, 
 	     cxobj ***changed_x0, cxobj ***changed_x1, size_t *changedlen);
