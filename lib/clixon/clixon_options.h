/*
 *
  ***** BEGIN LICENSE BLOCK *****
 
  Copyright (C) 2009-2019 Olof Hagsand and Benny Holmgren

  This file is part of CLIXON.

  Licensed under the Apache License, Version 2.0 (the "License");
  you may not use this file except in compliance with the License.
  You may obtain a copy of the License at

    http://www.apache.org/licenses/LICENSE-2.0

  Unless required by applicable law or agreed to in writing, software
  distributed under the License is distributed on an "AS IS" BASIS,
  WITHOUT WARRANTIES OR CONDITIONS OF ANY KIND, either express or implied.
  See the License for the specific language governing permissions and
  limitations under the License.

  Alternatively, the contents of this file may be used under the terms of
  the GNU General Public License Version 3 or later (the "GPL"),
  in which case the provisions of the GPL are applicable instead
  of those above. If you wish to allow use of your version of this file only
  under the terms of the GPL, and not to allow others to
  use your version of this file under the terms of Apache License version 2, 
  indicate your decision by deleting the provisions above and replace them with
  the  notice and other provisions required by the GPL. If you do not delete
  the provisions above, a recipient may use your version of this file under
  the terms of any one of the Apache License version 2 or the GPL.

  ***** END LICENSE BLOCK *****

 *
 * Configuration file and Options.
 */

#ifndef _CLIXON_OPTIONS_H_
#define _CLIXON_OPTIONS_H_

/*
 * Constants
 */
/* default group membership to access config unix socket */
#define CLICON_SOCK_GROUP "clicon"

/*
 * Types
 */

/*! Controls how keywords a generated in CLI syntax / prints from object model
 * Example YANG: 
 *  list a {
 *    key x;
 *    leaf x;   
 *    leaf y;   
 *  }
 * NONE: a <x> <y>;
 * VARS: a <x> y <y>;
 * ALL:  a x <x> y <y>;
 */
enum genmodel_type{
    GT_ERR =-1, /* Error  */
    GT_NONE=0,  /* No extra keywords */
    GT_VARS,    /* Keywords on non-key variables */
    GT_ALL,     /* Keywords on all variables */
};

/*! See clixon-config.yang type startup_mode */
enum startup_mode_t{
    SM_NONE=0,
    SM_STARTUP,
    SM_RUNNING,
    SM_INIT
};

/*
 * Prototypes
 */

/* Print registry on file. For debugging. */
void clicon_option_dump(clicon_handle h, int dblevel);

/* Add a clicon options overriding file setting */
int clicon_option_add(clicon_handle h,	char *name, char *value);

/* Initialize options: set defaults, read config-file, etc */
int clicon_options_main(clicon_handle h, yang_spec *yspec);

/*! Check if a clicon option has a value */
int clicon_option_exists(clicon_handle h, const char *name);

/* String options, default NULL */
char *clicon_option_str(clicon_handle h, const char *name);
int clicon_option_str_set(clicon_handle h, const char *name, char *val);

/* Option values gixen as int, default -1 */
int clicon_option_int(clicon_handle h, const char *name);
int clicon_option_int_set(clicon_handle h, const char *name, int val);

/* Option values gixen as bool, default false */
int clicon_option_bool(clicon_handle h, const char   *name);
int clicon_option_bool_set(clicon_handle h, const char *name, int val);

/* Delete a single option via handle */
int clicon_option_del(clicon_handle h, const char *name);

/*-- Standard option access functions for YANG options --*/
static inline char *clicon_configfile(clicon_handle h){
    return clicon_option_str(h, "CLICON_CONFIGFILE");
}
static inline char *clicon_yang_main_file(clicon_handle h){
    return clicon_option_str(h, "CLICON_YANG_MAIN_FILE");
}
static inline char *clicon_yang_main_dir(clicon_handle h){
    return clicon_option_str(h, "CLICON_YANG_MAIN_DIR");
}
static inline char *clicon_yang_module_main(clicon_handle h){
    return clicon_option_str(h, "CLICON_YANG_MODULE_MAIN");
}
static inline char *clicon_yang_module_revision(clicon_handle h){
    return clicon_option_str(h, "CLICON_YANG_MODULE_REVISION");
}
static inline char *clicon_backend_dir(clicon_handle h){
    return clicon_option_str(h, "CLICON_BACKEND_DIR");
}
static inline char *clicon_netconf_dir(clicon_handle h){
    return clicon_option_str(h, "CLICON_NETCONF_DIR");
}
static inline char *clicon_restconf_dir(clicon_handle h){
    return clicon_option_str(h, "CLICON_RESTCONF_DIR");
}
static inline char *clicon_cli_dir(clicon_handle h){
    return clicon_option_str(h, "CLICON_CLI_DIR");
}
static inline char *clicon_clispec_dir(clicon_handle h){
    return clicon_option_str(h, "CLICON_CLISPEC_DIR");
}
static inline char *clicon_cli_mode(clicon_handle h){
    return clicon_option_str(h, "CLICON_CLI_MODE");
}
static inline char *clicon_cli_model_treename(clicon_handle h){
    return clicon_option_str(h, "CLICON_CLI_MODEL_TREENAME");
}
static inline char *clicon_sock(clicon_handle h){
    return clicon_option_str(h, "CLICON_SOCK");
}
static inline char *clicon_sock_group(clicon_handle h){
    return clicon_option_str(h, "CLICON_SOCK_GROUP");
}
static inline char *clicon_backend_pidfile(clicon_handle h){
    return clicon_option_str(h, "CLICON_BACKEND_PIDFILE");
}
static inline char *clicon_xmldb_dir(clicon_handle h){
    return clicon_option_str(h, "CLICON_XMLDB_DIR");
}
static inline char *clicon_xmldb_plugin(clicon_handle h){
    return clicon_option_str(h, "CLICON_XMLDB_PLUGIN");
}

/*-- Specific option access functions for YANG options w type conversion--*/
int   clicon_cli_genmodel(clicon_handle h);
int   clicon_cli_genmodel_completion(clicon_handle h);
enum genmodel_type clicon_cli_genmodel_type(clicon_handle h);
int   clicon_cli_varonly(clicon_handle h);
int   clicon_sock_family(clicon_handle h);
int   clicon_sock_port(clicon_handle h);
int   clicon_autocommit(clicon_handle h);
int   clicon_startup_mode(clicon_handle h);

/*-- Specific option access functions for non-yang options --*/
int clicon_quiet_mode(clicon_handle h);
int clicon_quiet_mode_set(clicon_handle h, int val);

yang_spec * clicon_dbspec_yang(clicon_handle h);
int clicon_dbspec_yang_set(clicon_handle h, struct yang_spec *ys);

cxobj * clicon_nacm_ext(clicon_handle h);
int clicon_nacm_ext_set(clicon_handle h, cxobj *xn);

yang_spec * clicon_config_yang(clicon_handle h);
int clicon_config_yang_set(clicon_handle h, struct yang_spec *ys);

cxobj *clicon_conf_xml(clicon_handle h);
int clicon_conf_xml_set(clicon_handle h, cxobj *x);

plghndl_t clicon_xmldb_plugin_get(clicon_handle h);
int clicon_xmldb_plugin_set(clicon_handle h, plghndl_t handle);

void *clicon_xmldb_api_get(clicon_handle h);
int clicon_xmldb_api_set(clicon_handle h, void *xa_api);

void *clicon_xmldb_handle_get(clicon_handle h);
int clicon_xmldb_handle_set(clicon_handle h, void *xh);

/**/
/* Set and get authorized user name */
char *clicon_username_get(clicon_handle h);
int clicon_username_set(clicon_handle h, void *username);

<<<<<<< HEAD
/* Set and get socket fd (ie backend server socket / restconf fcgx socket */
int clicon_socket_get(clicon_handle h);
int clicon_socket_set(clicon_handle h, int s);

/*! Set and set module state cache */
cxobj *clicon_module_state_get(clicon_handle h);
int clicon_module_state_set(clicon_handle h, cxobj *xms);
=======
/* Set and get startup status */
enum startup_status clicon_startup_status_get(clicon_handle h);
int clicon_startup_status_set(clicon_handle h, enum startup_status status);
>>>>>>> 560110b4

#endif  /* _CLIXON_OPTIONS_H_ */<|MERGE_RESOLUTION|>--- conflicted
+++ resolved
@@ -198,7 +198,10 @@
 char *clicon_username_get(clicon_handle h);
 int clicon_username_set(clicon_handle h, void *username);
 
-<<<<<<< HEAD
+/* Set and get startup status */
+enum startup_status clicon_startup_status_get(clicon_handle h);
+int clicon_startup_status_set(clicon_handle h, enum startup_status status);
+
 /* Set and get socket fd (ie backend server socket / restconf fcgx socket */
 int clicon_socket_get(clicon_handle h);
 int clicon_socket_set(clicon_handle h, int s);
@@ -206,10 +209,5 @@
 /*! Set and set module state cache */
 cxobj *clicon_module_state_get(clicon_handle h);
 int clicon_module_state_set(clicon_handle h, cxobj *xms);
-=======
-/* Set and get startup status */
-enum startup_status clicon_startup_status_get(clicon_handle h);
-int clicon_startup_status_set(clicon_handle h, enum startup_status status);
->>>>>>> 560110b4
 
 #endif  /* _CLIXON_OPTIONS_H_ */